"""
@motjuste
Created: 29-08-2016

Helpers for working with KA3 dataset
"""
from __future__ import print_function, division
from collections import namedtuple
import xml.etree.ElementTree as et
import numpy as np
import warnings

import rennet.utils.label_utils as lu
from rennet.utils.np_utils import group_by_values

MPEG7_NAMESPACES = {
    "ns": "http://www.iais.fraunhofer.de/ifinder",
    "ns2": "urn:mpeg:mpeg7:schema:2004",
    "xsi": "http://www.w3.org/2001/XMLSchema-instance",
    "mpeg7": "urn:mpeg:mpeg7:schema:2004",
    "ifinder": "http://www.iais.fraunhofer.de/ifinder"
}

NS2_TAGS = {
    "audiosegment": ".//ns2:AudioSegment",
    "timepoint": ".//ns2:MediaTimePoint",
    "duration": ".//ns2:MediaDuration",
    "descriptor": ".//ns2:AudioDescriptor[@xsi:type='SpokenContentType']",
    "speakerid": ".//ns:Identifier",
    "transcription": ".//ns:SpokenUnitVector",
    "confidence": ".//ns:ConfidenceVector",
    "speakerinfo": ".//ns:Speaker",
    "gender": "gender",
    "givenname": ".//ns2:GivenName",
}

MPEG7_TAGS = {
    "audiosegment": ".//mpeg7:AudioSegment",
    "timepoint": ".//mpeg7:MediaTimePoint",
    "duration": ".//mpeg7:MediaDuration",
    "descriptor":
    ".//mpeg7:AudioDescriptor[@xsi:type='ifinder:SpokenContentType']",
    "speakerid": ".//ifinder:Identifier",
    "transcription": ".//ifinder:SpokenUnitVector",
    "confidence": ".//ifinder:ConfidenceVector",
    "speakerinfo": ".//ifinder:Speaker",
    "gender": "gender",
    "givenname": ".//mpeg7:GivenName",
}


def _parse_timepoint(timepoint):
    _, timepoint = timepoint.split('T')  # 'T' indicates the rest part is time
    hours, minutes, sec, timepoint = timepoint.split(':')

    # timepoint will have the nFN
    # n = number of fraction of seconds
    # N = the standard number of fractions per second
    val, persec = timepoint.split('F')

    res = int(hours) * 3600 +\
          int(minutes) * 60 +\
          int(sec)

    return res, int(val) / int(
        persec)  # need to send separately as the float sum is not great


def _parse_duration(duration):
    _, duration = duration.split('T')

    splits = [0] * 5
    for i, marker in enumerate(['H', 'M', 'S', 'N', 'F']):
        if marker in duration:
            value, duration = duration.split(marker)
            splits[i] = int(value)
        else:
            splits[i] = 0

    hours, minutes, sec, val, persec = splits
    res = int(hours) * 3600 +\
          int(minutes) * 60 +\
          int(sec)

    return res, int(val) / int(
        persec)  # need to send separately as the float sum is not great


def _parse_timestring(timepoint, duration):
    tp, tval = _parse_timepoint(timepoint)
    dur, dval = _parse_duration(duration)

    return tp + tval, (tp + dur + (tval + dval))


def _parse_segment(segment, TAGS):
    timepoint = segment.find(TAGS["timepoint"], MPEG7_NAMESPACES).text
    duration = segment.find(TAGS["duration"], MPEG7_NAMESPACES).text
    descriptor = segment.find(TAGS["descriptor"], MPEG7_NAMESPACES)

    if any(d is None for d in [timepoint, duration]):  #, descriptor]):
        raise ValueError(
            "timepoint, duration or decriptor not found in segment")

    start_end = _parse_timestring(timepoint, duration)

    return start_end, descriptor


def _parse_descriptor(descriptor, TAGS):
    speakerid = descriptor.find(TAGS["speakerid"], MPEG7_NAMESPACES).text
    speakerinfo = descriptor.find(TAGS["speakerinfo"], MPEG7_NAMESPACES)
    transcription = descriptor.find(TAGS["transcription"],
                                    MPEG7_NAMESPACES).text
    confidence = descriptor.find(TAGS["confidence"], MPEG7_NAMESPACES).text

    gender = speakerinfo.get(TAGS["gender"])
    givenname = speakerinfo.find(TAGS["givenname"], MPEG7_NAMESPACES).text

    if any(x is None
           for x in [speakerid, gender, givenname, confidence, transcription]):
        raise ValueError("Some descriptor information is None / not found")

    return speakerid, gender, givenname, confidence, transcription


# pylint: disable=too-many-locals
def parse_mpeg7(filepath, use_tags="ns"):
    """ Parse MPEG7 speech annotations into lists of data

    """
    tree = et.parse(filepath)
    root = tree.getroot()

    if use_tags == "mpeg7":
        TAGS = MPEG7_TAGS
    elif use_tags == "ns":
        TAGS = NS2_TAGS

    # find all AudioSegments
    segments = root.findall(TAGS["audiosegment"], MPEG7_NAMESPACES)
    if len(segments) == 0:
        raise ValueError("No AudioSegment tags found")

    starts_ends = []
    speakerids = []
    genders = []
    givennames = []
    confidences = []
    transcriptions = []
    for i, s in enumerate(segments):
        try:
            startend, descriptor = _parse_segment(s, TAGS)
        except ValueError:
            print("Segment number :%d" % (i + 1))
            raise

        if descriptor is None:
            # if there is not descriptor, there is no speech. Ignore!
            continue

        if startend[1] <= startend[0]:  # (end - start) <= 0
            warnings.warn(
                "(end - start) <= 0 ignored for annotation at {} with values {} in file {}".
                format(i, startend, filepath))
            continue

        starts_ends.append(startend)

        try:
            si, g, gn, conf, tr = _parse_descriptor(descriptor, TAGS)
        except ValueError:
            print("Segment number:%d" % (i + 1))

        speakerids.append(si)
        genders.append(g)
        givennames.append(gn)
        confidences.append(conf)
        transcriptions.append(tr)

    return (starts_ends, speakerids, genders, givennames, confidences,
            transcriptions)


# pylint: enable=too-many-locals

Speaker = namedtuple('Speaker', ['speakerid', 'gender', 'givenname'])

Transcription = namedtuple('Transcription',
                           ['speakerid', 'confidence', 'content'])


class Annotations(lu.SequenceLabels):
    # PARENT'S SLOTS
    # __slots__ = ('_starts_ends', 'labels', '_orig_samplerate', '_samplerate')
    __slots__ = ('sourcefile', 'speakers')

    def __init__(self, filepath, speakers, *args, **kwargs):
        self.sourcefile = filepath
        self.speakers = speakers
        super(Annotations, self).__init__(*args, **kwargs)

    # pylint: disable=too-many-locals
    @classmethod
    def from_file(cls, filepath, use_tags="ns"):
        se, sids, gen, gn, conf, trn = parse_mpeg7(filepath, use_tags)

        uniq_sids = sorted(set(sids))

        speakers = []
        for sid in uniq_sids:
            i = sids.index(sid)
            speakers.append(Speaker(sid, gen[i], gn[i]))

        starts_ends = []
        transcriptions = []
        for i, (s, e) in enumerate(se):
            starts_ends.append((s, e))
            transcriptions.append(
                Transcription(sids[i], float(conf[i]), trn[i]))

        return cls(filepath,
                   speakers,
                   starts_ends,
                   transcriptions,
                   samplerate=1)

    # pylint: enable=too-many-locals

    def __str__(self):
        s = "Source filepath: {}".format(self.sourcefile)
        s += "\nSpeakers: {}\n".format(len(self.speakers))
        s += "\n".join(str(s) for s in self.speakers)
        s += "\n" + super(Annotations, self).__str__()
        return s


class ActiveSpeakers(lu.ContiguousSequenceLabels):
    # PARENT'S SLOTS
    # __slots__ = ('_starts_ends', 'labels', '_orig_samplerate', '_samplerate')
    __slots__ = ('sourcefile', 'speakers')

    def __init__(self, filepath, speakers, *args, **kwargs):
<<<<<<< HEAD
        super(ActiveSpeakers, self).__init__(filepath, speakers, *args, **
                                             kwargs)
        self.labels = np.array(
            self.labels)  # SequenceLabels makes it into a list
=======
        self.sourcefile = filepath
        self.speakers = speakers
        super().__init__(filepath, speakers, *args, **kwargs)
>>>>>>> d5e40e90

    @classmethod
    def from_annotations(cls, ann, samplerate=100):  # default 100 for ka3
        with ann.samplerate_as(samplerate):
            se_ = ann.starts_ends
            se = np.round(se_).astype(np.int)

            # TODO: [A] better error handling
            try:
                np.testing.assert_almost_equal(se, se_)
            except AssertionError:
                warnings.warn(
                    "Sample rate {} does not evenly divide all the starts and ends in the annotations from file at {}".
                    format(samplerate, ann.sourcefile))

        n_speakers = len(ann.speakers)
        total_duration = se[:, 1].max()
        active_speakers = np.zeros(
            shape=(total_duration, n_speakers), dtype=np.int)

        for s, speaker in enumerate(ann.speakers):
            for i in ann.idx_for_speaker(speaker):
                start, end = se[i]
                # NOTE: not setting to 1 straighaway to catch duplicates for speaker
                active_speakers[start:end, s] += 1

        # HACK: Some annotations (FISHER) have duplicates for the same speaker
        if active_speakers.max() > 1:
            warnings.warn(
                "Some speakers may have duplicate annotations for file {}.\nDUPLICATES IGNORED".
                format(ann.sourcefile))
            active_speakers[active_speakers > 1] = 1

        starts_ends, active_speakers = group_by_values(active_speakers)

        return cls(ann.sourcefile,
                   ann.speakers,
                   starts_ends,
                   active_speakers,
                   samplerate=samplerate)

    @classmethod
    def from_file(cls, filepath, use_tags="mpeg7"):
        # HACK: I don't know why super() does not work here
        ann = Annotations.from_file(filepath, use_tags)
        return cls.from_annotations(ann, samplerate=100)<|MERGE_RESOLUTION|>--- conflicted
+++ resolved
@@ -241,16 +241,9 @@
     __slots__ = ('sourcefile', 'speakers')
 
     def __init__(self, filepath, speakers, *args, **kwargs):
-<<<<<<< HEAD
-        super(ActiveSpeakers, self).__init__(filepath, speakers, *args, **
-                                             kwargs)
-        self.labels = np.array(
-            self.labels)  # SequenceLabels makes it into a list
-=======
         self.sourcefile = filepath
         self.speakers = speakers
         super().__init__(filepath, speakers, *args, **kwargs)
->>>>>>> d5e40e90
 
     @classmethod
     def from_annotations(cls, ann, samplerate=100):  # default 100 for ka3
